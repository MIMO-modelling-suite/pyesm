""" 
constants.py

@author: Matteo V. Rocco
@institution: Politecnico di Milano

This module collects all the fundamental constants of the package, necessary 
for simplifying renaming package labels and for validation purposes.
The module also collects allowed operators and constants labels necessary for 
defining symbolic problem.
To avoid direct access and eventual unexpected modification of protected items 
may occur in other modules, constants are defined as class variables of the 
Constants class, accessible through the 'get' getter method.
"""

import cvxpy as cp
import numpy as np

from esm.support import util_functions

<<<<<<< HEAD
# essenstial model config files
_SETUP_FILES = {
    0: 'structure_sets.yml',
    1: 'structure_variables.yml',
    2: 'problem.yml',
}

_TUTORIAL_FILE_NAME = 'tutorial.ipynb'

_DEFAULT_MODELS_DIR_PATH = 'default'
_DEFAULT_MODELS_LIST = [
    '1_sut_multi_year',
    '2_sut_multi_year_rcot',
    '3_sut_multi_year_rcot_cap',
    '4_sut_multi_year_rcot_cap_dis',
]

# headers for table related to sets and data
_STD_NAME_HEADER = 'name'
_STD_FILTERS_HEADERS = 'filters'
_STD_AGGREGATION_HEADER = 'aggregation'

# default column name-type for sets id and values fields
_STD_VALUES_FIELD = {'values': ['values', 'REAL']}
_STD_ID_FIELD = {'id': ['id', 'INTEGER PRIMARY KEY']}

# default headers for variables dataframe
_CVXPY_VAR_HEADER = 'variable'
_FILTER_DICT_HEADER = 'filter'

# default headers for problem dataframe
_OBJECTIVE_HEADER = 'objective function'
_CONSTRAINTS_HEADER = 'expressions'
_PROBLEM_HEADER = 'problem'
_PROBLEM_INFO_HEADER = 'info'
_PROBLEM_STATUS_HEADER = 'status'

# default Set info structure (for validation purpose)
_SET_DEFAULT_STRUCTURE = {
    'symbol': str,
    'table_name': str,
    'split_problem': bool,
    'table_structure': dict,
}

# default DataTable and Variable structures (for validation purpose)
_DATA_TABLE_DEFAULT_STRUCTURE = {
    'name': str,
    'type': str,
    'coordinates': list,
    'variables_info': dict,
}
_VARIABLE_DEFAULT_STRUCTURE = {
    'intra': dict,
    'rows': dict,
    'cols': dict,
    'value': str,
}

# allowed constants. more can be added, but Variable.define_constant must
# be modified accordingly
_ALLOWED_CONSTANTS = {
    'sum_vector': (np.ones, ),  # vector of 1s
    'identity': (np.eye, ),  # identity matrix
    # vector/matrix with a range from 1 up to dimension size
    'arange': (util_functions.arange, ),
    # lower triangular matrix of 1s(inc. diagonal)
    'lower_triangular': (util_functions.tril, ),
    # special identity matrix for rcot problems
    'identity_rcot': (util_functions.identity_rcot, ),
    # 'range_vector': (np.arange, ),  # vector given a range TBD
}

# allowed operators for defining symbolic CVXPY problem
_ALLOWED_OPERATORS = {
    '+': '+',
    '-': '-',
    '*': '*',
    '@': '@',
    '==': '==',
    '>=': '>=',
    '<=': '<=',
    '(': '(',
    ')': ')',
    ',': ',',
    '**': '**',
    'tran': cp.transpose,
    'diag': cp.diag,
    'sum': cp.sum,
    'mult': cp.multiply,
    'minv': util_functions.matrix_inverse,
    'weib': util_functions.weibull_distribution,
    'Minimize': cp.Minimize,
}
=======

class Constants:
    """
    A centralized repository of constants used throughout the package for various 
    purposes, including configuration file management, symbolic problem definition, 
    and data structure validation. The class prevents direct modification and 
    unintended use of internal constants by exposing a single, controlled access 
    point through a class method.

    This class encapsulates essential model configuration files, default headers, 
    and allowed constants and operators necessary for defining symbolic problems 
    using CVXPY. The constants are stored as protected class attributes to discourage
    direct access.

    Attributes:
        _SETUP_FILES (dict): Essential model configuration files.
        _TUTORIAL_FILE_NAME (str): Default tutorial file name.
        _DEFAULT_MODELS_DIR_PATH (str): directory path for default models.
        _DEFAULT_MODELS_LIST (list): List of default models.
        _STD_NAME_HEADER (str): Standard header for the 'name' field in data tables.
        _STD_FILTERS_HEADERS (str): Standard header for the 'filters' field in data tables.
        _STD_AGGREGATION_HEADER (str): Standard header for the 'aggregation' field in data tables.
        _STD_VALUES_FIELD (dict): Default column name-type for 'values' field in sets.
        _STD_ID_FIELD (dict): Default column name-type for 'id' field in sets.
        _CVXPY_VAR_HEADER (str): Default header for variables in a dataframe.
        _FILTER_DICT_HEADER (str): Default header for filters in a dataframe.
        _OBJECTIVE_HEADER (str): Header for the objective function in problem definitions.
        _CONSTRAINTS_HEADER (str): Header for constraints in problem definitions.
        _PROBLEM_HEADER (str): Header for identifying problems in data structures.
        _PROBLEM_INFO_HEADER (str): Header for additional information about problems.
        _PROBLEM_STATUS_HEADER (str): Header for the status of problems.
        _SET_DEFAULT_STRUCTURE (dict): Default structure for validation of set information.
        _DATA_TABLE_DEFAULT_STRUCTURE (dict): Default structure for data tables.
        _VARIABLE_DEFAULT_STRUCTURE (dict): Default structure for variables.
        _ALLOWED_CONSTANTS (dict): Allowed constants for use in symbolic problem definitions.
        _ALLOWED_OPERATORS (dict): Allowed operators for defining symbolic CVXPY problems.

    Methods:
        get(constant_name: str): Retrieves the value of a constant by name, 
            ensuring safe, read-only access to class-defined constants.

    Usage:
        To retrieve a constant, call the `get` method with the name of the 
        constant as an argument. For example, to get the list of default models, use:
        >>> Constants.get('_DEFAULT_MODELS_LIST')

    Raises:
        AttributeError: If the specified constant name does not exist within the class.
    """

    _SETUP_FILES = {
        0: 'structure_sets.yml',
        1: 'structure_variables.yml',
        2: 'problem.yml',
    }

    _TUTORIAL_FILE_NAME = 'tutorial.ipynb'

    _DEFAULT_MODELS_DIR_PATH = 'default'
    _DEFAULT_MODELS_LIST = [
        '1_sut_multi_year',
        '2_sut_multi_year_rcot',
        '3_sut_multi_year_rcot_cap',
        '4_sut_multi_year_rcot_cap_dis',
    ]

    _STD_NAME_HEADER = 'name'
    _STD_FILTERS_HEADERS = 'filters'
    _STD_AGGREGATION_HEADER = 'aggregation'

    _STD_VALUES_FIELD = {'values': ['values', 'REAL']}
    _STD_ID_FIELD = {'id': ['id', 'INTEGER PRIMARY KEY']}

    _CVXPY_VAR_HEADER = 'variable'
    _FILTER_DICT_HEADER = 'filter'

    _OBJECTIVE_HEADER = 'objective function'
    _CONSTRAINTS_HEADER = 'expressions'
    _PROBLEM_HEADER = 'problem'
    _PROBLEM_INFO_HEADER = 'info'
    _PROBLEM_STATUS_HEADER = 'status'

    _SET_DEFAULT_STRUCTURE = {
        'symbol': str,
        'table_name': str,
        'split_problem': bool,
        'copy_from': str,
        'table_structure': dict,
    }

    _DATA_TABLE_DEFAULT_STRUCTURE = {
        'name': str,
        'type': str,
        'coordinates': list,
        'variables_info': dict,
    }
    _VARIABLE_DEFAULT_STRUCTURE = {
        'intra': dict,
        'rows': dict,
        'cols': dict,
        'value': str,
    }

    _ALLOWED_CONSTANTS = {
        'sum_vector': (np.ones, ),  # vector of 1s
        'identity': (np.eye, ),  # identity matrix
        # vector/matrix with a range from 1 up to dimension size
        'arange': (util_functions.arange, ),
        # lower triangular matrix of 1s(inc. diagonal)
        'lower_triangular': (util_functions.tril, ),
        # special identity matrix for rcot problems
        'identity_rcot': (util_functions.identity_rcot, ),
    }

    _ALLOWED_OPERATORS = {
        '+': '+',
        '-': '-',
        '*': '*',
        '@': '@',
        '==': '==',
        '>=': '>=',
        '<=': '<=',
        '(': '(',
        ')': ')',
        ',': ',',
        'tran': cp.transpose,
        'diag': cp.diag,
        'sum': cp.sum,
        'mult': cp.multiply,
        'minv': util_functions.matrix_inverse,
        'weib': util_functions.weibull_distribution,
        'Minimize': cp.Minimize,
    }

    @classmethod
    def get(cls, constant_name):
        """
        Generic getter method to access constants.

        Args:
            constant_name (str): The name of the constant to retrieve.

        Returns:
            The value of the constant.

        Raises:
            AttributeError: If the constant is not found.
        """
        try:
            return getattr(cls, constant_name)
        except AttributeError as e:
            raise AttributeError(
                f"Constant '{constant_name}' not found.") from e
>>>>>>> 0a715bc9
<|MERGE_RESOLUTION|>--- conflicted
+++ resolved
@@ -18,102 +18,6 @@
 
 from esm.support import util_functions
 
-<<<<<<< HEAD
-# essenstial model config files
-_SETUP_FILES = {
-    0: 'structure_sets.yml',
-    1: 'structure_variables.yml',
-    2: 'problem.yml',
-}
-
-_TUTORIAL_FILE_NAME = 'tutorial.ipynb'
-
-_DEFAULT_MODELS_DIR_PATH = 'default'
-_DEFAULT_MODELS_LIST = [
-    '1_sut_multi_year',
-    '2_sut_multi_year_rcot',
-    '3_sut_multi_year_rcot_cap',
-    '4_sut_multi_year_rcot_cap_dis',
-]
-
-# headers for table related to sets and data
-_STD_NAME_HEADER = 'name'
-_STD_FILTERS_HEADERS = 'filters'
-_STD_AGGREGATION_HEADER = 'aggregation'
-
-# default column name-type for sets id and values fields
-_STD_VALUES_FIELD = {'values': ['values', 'REAL']}
-_STD_ID_FIELD = {'id': ['id', 'INTEGER PRIMARY KEY']}
-
-# default headers for variables dataframe
-_CVXPY_VAR_HEADER = 'variable'
-_FILTER_DICT_HEADER = 'filter'
-
-# default headers for problem dataframe
-_OBJECTIVE_HEADER = 'objective function'
-_CONSTRAINTS_HEADER = 'expressions'
-_PROBLEM_HEADER = 'problem'
-_PROBLEM_INFO_HEADER = 'info'
-_PROBLEM_STATUS_HEADER = 'status'
-
-# default Set info structure (for validation purpose)
-_SET_DEFAULT_STRUCTURE = {
-    'symbol': str,
-    'table_name': str,
-    'split_problem': bool,
-    'table_structure': dict,
-}
-
-# default DataTable and Variable structures (for validation purpose)
-_DATA_TABLE_DEFAULT_STRUCTURE = {
-    'name': str,
-    'type': str,
-    'coordinates': list,
-    'variables_info': dict,
-}
-_VARIABLE_DEFAULT_STRUCTURE = {
-    'intra': dict,
-    'rows': dict,
-    'cols': dict,
-    'value': str,
-}
-
-# allowed constants. more can be added, but Variable.define_constant must
-# be modified accordingly
-_ALLOWED_CONSTANTS = {
-    'sum_vector': (np.ones, ),  # vector of 1s
-    'identity': (np.eye, ),  # identity matrix
-    # vector/matrix with a range from 1 up to dimension size
-    'arange': (util_functions.arange, ),
-    # lower triangular matrix of 1s(inc. diagonal)
-    'lower_triangular': (util_functions.tril, ),
-    # special identity matrix for rcot problems
-    'identity_rcot': (util_functions.identity_rcot, ),
-    # 'range_vector': (np.arange, ),  # vector given a range TBD
-}
-
-# allowed operators for defining symbolic CVXPY problem
-_ALLOWED_OPERATORS = {
-    '+': '+',
-    '-': '-',
-    '*': '*',
-    '@': '@',
-    '==': '==',
-    '>=': '>=',
-    '<=': '<=',
-    '(': '(',
-    ')': ')',
-    ',': ',',
-    '**': '**',
-    'tran': cp.transpose,
-    'diag': cp.diag,
-    'sum': cp.sum,
-    'mult': cp.multiply,
-    'minv': util_functions.matrix_inverse,
-    'weib': util_functions.weibull_distribution,
-    'Minimize': cp.Minimize,
-}
-=======
 
 class Constants:
     """
@@ -266,5 +170,4 @@
             return getattr(cls, constant_name)
         except AttributeError as e:
             raise AttributeError(
-                f"Constant '{constant_name}' not found.") from e
->>>>>>> 0a715bc9
+                f"Constant '{constant_name}' not found.") from e